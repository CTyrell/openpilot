--- conflicted
+++ resolved
@@ -1636,7 +1636,14 @@
       b'\xf1\x00MQ4_ SCC FHCUP      1.00 1.06 99110-P2000         ',
     ],
   },
-<<<<<<< HEAD
+  CAR.KIA_NIRO_HEV_2ND_GEN: {
+    (Ecu.fwdCamera, 0x7c4, None): [
+      b'\xf1\x00SG2HMFC  AT USA LHD 1.01 1.08 99211-AT000 220531',
+    ],
+    (Ecu.fwdRadar, 0x7d0, None): [
+      b'\xf1\x00SG2_ RDR -----      1.00 1.01 99110-AT000         ',
+    ],
+  },
   CAR.PALISADE_2023: {
     (Ecu.fwdRadar, 0x7d0, None): [
       b'\xf1\x00LX2_ SCC -----      1.00 1.01 99110-S8150         ',
@@ -1665,24 +1672,11 @@
     (Ecu.cornerRadar, 0x7B7, None): [
       b'\xf1\x00LX2 BCW RR 1.00 , 1.00 (x\x053"\x01\x95\x00\x07',
     ]
-=======
-  CAR.KIA_NIRO_HEV_2ND_GEN: {
-    (Ecu.fwdCamera, 0x7c4, None): [
-      b'\xf1\x00SG2HMFC  AT USA LHD 1.01 1.08 99211-AT000 220531',
-    ],
-    (Ecu.fwdRadar, 0x7d0, None): [
-      b'\xf1\x00SG2_ RDR -----      1.00 1.01 99110-AT000         ',
-    ],
->>>>>>> 93330302
   },
 }
 
 CHECKSUM = {
-<<<<<<< HEAD
-  "crc8": [CAR.SANTA_FE, CAR.SONATA, CAR.PALISADE, CAR.KIA_SELTOS, CAR.ELANTRA_2021, CAR.ELANTRA_HEV_2021, CAR.SONATA_HYBRID, CAR.SANTA_FE_2022, CAR.KIA_K5_2021, CAR.SANTA_FE_HEV_2022, CAR.SANTA_FE_PHEV_2022, CAR.PALISADE_2023],
-=======
-  "crc8": [CAR.SANTA_FE, CAR.SONATA, CAR.PALISADE, CAR.KIA_SELTOS, CAR.ELANTRA_2021, CAR.ELANTRA_HEV_2021, CAR.SONATA_HYBRID, CAR.SANTA_FE_2022, CAR.KIA_K5_2021, CAR.SANTA_FE_HEV_2022, CAR.SANTA_FE_PHEV_2022, CAR.KIA_K5_HEV_2020],
->>>>>>> 93330302
+  "crc8": [CAR.SANTA_FE, CAR.SONATA, CAR.PALISADE, CAR.KIA_SELTOS, CAR.ELANTRA_2021, CAR.ELANTRA_HEV_2021, CAR.SONATA_HYBRID, CAR.SANTA_FE_2022, CAR.KIA_K5_2021, CAR.SANTA_FE_HEV_2022, CAR.SANTA_FE_PHEV_2022, CAR.KIA_K5_HEV_2020, CAR.PALISADE_2023],
   "6B": [CAR.KIA_SORENTO, CAR.HYUNDAI_GENESIS],
 }
 
@@ -1704,14 +1698,10 @@
 # The camera does SCC on these cars, rather than the radar
 CAMERA_SCC_CAR = {CAR.KONA_EV_2022, }
 
-<<<<<<< HEAD
 # These cars have both CAN and CAN-FD messages
 CAN_CANFD_CAR = {CAR.PALISADE_2023, }
 
-HYBRID_CAR = {CAR.IONIQ_PHEV, CAR.ELANTRA_HEV_2021, CAR.KIA_NIRO_PHEV, CAR.KIA_NIRO_HEV_2021, CAR.SONATA_HYBRID, CAR.KONA_HEV, CAR.IONIQ, CAR.IONIQ_HEV_2022, CAR.SANTA_FE_HEV_2022, CAR.SANTA_FE_PHEV_2022, CAR.IONIQ_PHEV_2019, CAR.TUCSON_HYBRID_4TH_GEN, CAR.KIA_SPORTAGE_HYBRID_5TH_GEN, CAR.KIA_SORENTO_PHEV_4TH_GEN}  # these cars use a different gas signal
-=======
 HYBRID_CAR = {CAR.IONIQ_PHEV, CAR.ELANTRA_HEV_2021, CAR.KIA_NIRO_PHEV, CAR.KIA_NIRO_HEV_2021, CAR.SONATA_HYBRID, CAR.KONA_HEV, CAR.IONIQ, CAR.IONIQ_HEV_2022, CAR.SANTA_FE_HEV_2022, CAR.SANTA_FE_PHEV_2022, CAR.IONIQ_PHEV_2019, CAR.TUCSON_HYBRID_4TH_GEN, CAR.KIA_SPORTAGE_HYBRID_5TH_GEN, CAR.KIA_SORENTO_PHEV_4TH_GEN, CAR.KIA_K5_HEV_2020, CAR.KIA_NIRO_HEV_2ND_GEN}  # these cars use a different gas signal
->>>>>>> 93330302
 EV_CAR = {CAR.IONIQ_EV_2020, CAR.IONIQ_EV_LTD, CAR.KONA_EV, CAR.KIA_NIRO_EV, CAR.KONA_EV_2022, CAR.KIA_EV6, CAR.IONIQ_5, CAR.GENESIS_GV60_EV_1ST_GEN}
 
 # these cars require a special panda safety mode due to missing counters and checksums in the messages
@@ -1773,9 +1763,6 @@
   CAR.KIA_SORENTO_PHEV_4TH_GEN: dbc_dict('hyundai_canfd', None),
   CAR.GENESIS_GV60_EV_1ST_GEN: dbc_dict('hyundai_canfd', None),
   CAR.KIA_SORENTO_4TH_GEN: dbc_dict('hyundai_canfd', None),
-<<<<<<< HEAD
+  CAR.KIA_NIRO_HEV_2ND_GEN: dbc_dict('hyundai_canfd', None),
   CAR.PALISADE_2023: dbc_dict('hyundai_palisade_2023', None),
-=======
-  CAR.KIA_NIRO_HEV_2ND_GEN: dbc_dict('hyundai_canfd', None),
->>>>>>> 93330302
 }