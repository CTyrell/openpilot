#!/usr/bin/env python3
import os
import numpy as np

from common.realtime import sec_since_boot
from common.numpy_fast import clip, interp
from selfdrive.swaglog import cloudlog
from selfdrive.modeld.constants import index_function
from selfdrive.controls.lib.radar_helpers import _LEAD_ACCEL_TAU
from common.conversions import Conversions as CV

if __name__ == '__main__':  # generating code
  from pyextra.acados_template import AcadosModel, AcadosOcp, AcadosOcpSolver
else:
  from selfdrive.controls.lib.longitudinal_mpc_lib.c_generated_code.acados_ocp_solver_pyx import AcadosOcpSolverCython  # pylint: disable=no-name-in-module, import-error

from casadi import SX, vertcat

MODEL_NAME = 'long'
LONG_MPC_DIR = os.path.dirname(os.path.abspath(__file__))
EXPORT_DIR = os.path.join(LONG_MPC_DIR, "c_generated_code")
JSON_FILE = os.path.join(LONG_MPC_DIR, "acados_ocp_long.json")

SOURCES = ['lead0', 'lead1', 'cruise']

X_DIM = 3
U_DIM = 1
PARAM_DIM = 5
COST_E_DIM = 5
COST_DIM = COST_E_DIM + 1
CONSTR_DIM = 4

X_EGO_OBSTACLE_COST = 3.
X_EGO_COST = 0.
V_EGO_COST = 0.
A_EGO_COST = 0.
J_EGO_COST = 5.0
A_CHANGE_COST = 50. # 200.
DANGER_ZONE_COST = 100.
CRASH_DISTANCE = .5
LIMIT_COST = 1e6
ACADOS_SOLVER_TYPE = 'SQP_RTI'


CRUISE_GAP_BP = [1., 2., 3., 4.]
CRUISE_GAP_V = [1.1, 1.3, 1.58, 2.10]

<<<<<<< HEAD
AUTO_TR_BP = [0., 30.*CV.KPH_TO_MS,50.*CV.KPH_TO_MS, 70.*CV.KPH_TO_MS, 110.*CV.KPH_TO_MS]
AUTO_TR_V = [1.1, 1.175,1.225, 1.27, 1.45]
=======
AUTO_TR_BP = [0., 30.*CV.KPH_TO_MS, 70.*CV.KPH_TO_MS, 110.*CV.KPH_TO_MS]
AUTO_TR_V = [1.0, 1.2, 1.33, 1.45]
>>>>>>> 12d5def0

AUTO_TR_CRUISE_GAP = 4
DIFF_RADAR_VISION = 1.5


# Fewer timestamps don't hurt performance and lead to
# much better convergence of the MPC with low iterations
N = 12
MAX_T = 10.0
T_IDXS_LST = [index_function(idx, max_val=MAX_T, max_idx=N) for idx in range(N+1)]

T_IDXS = np.array(T_IDXS_LST)
T_DIFFS = np.diff(T_IDXS, prepend=[0.])
MIN_ACCEL = -3.5
T_FOLLOW = 1.45
COMFORT_BRAKE = 2.5
STOP_DISTANCE = 6.5

def get_stopped_equivalence_factor(v_lead):
  return (v_lead**2) / (2 * COMFORT_BRAKE)

def get_safe_obstacle_distance(v_ego, tr):
  return (v_ego**2) / (2 * COMFORT_BRAKE) + tr * v_ego + STOP_DISTANCE

def desired_follow_distance(v_ego, v_lead, tr):
  return get_safe_obstacle_distance(v_ego, tr) - get_stopped_equivalence_factor(v_lead)


def gen_long_model():
  model = AcadosModel()
  model.name = MODEL_NAME

  # set up states & controls
  x_ego = SX.sym('x_ego')
  v_ego = SX.sym('v_ego')
  a_ego = SX.sym('a_ego')
  model.x = vertcat(x_ego, v_ego, a_ego)

  # controls
  j_ego = SX.sym('j_ego')
  model.u = vertcat(j_ego)

  # xdot
  x_ego_dot = SX.sym('x_ego_dot')
  v_ego_dot = SX.sym('v_ego_dot')
  a_ego_dot = SX.sym('a_ego_dot')
  model.xdot = vertcat(x_ego_dot, v_ego_dot, a_ego_dot)

  # live parameters
  a_min = SX.sym('a_min')
  a_max = SX.sym('a_max')
  x_obstacle = SX.sym('x_obstacle')
  prev_a = SX.sym('prev_a')
  tr = SX.sym('tr')
  model.p = vertcat(a_min, a_max, x_obstacle, prev_a, tr)

  # dynamics model
  f_expl = vertcat(v_ego, a_ego, j_ego)
  model.f_impl_expr = model.xdot - f_expl
  model.f_expl_expr = f_expl
  return model


def gen_long_ocp():
  ocp = AcadosOcp()
  ocp.model = gen_long_model()

  Tf = T_IDXS[-1]

  # set dimensions
  ocp.dims.N = N

  # set cost module
  ocp.cost.cost_type = 'NONLINEAR_LS'
  ocp.cost.cost_type_e = 'NONLINEAR_LS'

  QR = np.zeros((COST_DIM, COST_DIM))
  Q = np.zeros((COST_E_DIM, COST_E_DIM))

  ocp.cost.W = QR
  ocp.cost.W_e = Q

  x_ego, v_ego, a_ego = ocp.model.x[0], ocp.model.x[1], ocp.model.x[2]
  j_ego = ocp.model.u[0]

  a_min, a_max = ocp.model.p[0], ocp.model.p[1]
  x_obstacle = ocp.model.p[2]
  prev_a = ocp.model.p[3]
  tr = ocp.model.p[4]

  ocp.cost.yref = np.zeros((COST_DIM, ))
  ocp.cost.yref_e = np.zeros((COST_E_DIM, ))

  desired_dist_comfort = get_safe_obstacle_distance(v_ego, tr)

  # The main cost in normal operation is how close you are to the "desired" distance
  # from an obstacle at every timestep. This obstacle can be a lead car
  # or other object. In e2e mode we can use x_position targets as a cost
  # instead.
  costs = [((x_obstacle - x_ego) - (desired_dist_comfort)) / (v_ego + 10.),
           x_ego,
           v_ego,
           a_ego,
           a_ego - prev_a,
           j_ego]
  ocp.model.cost_y_expr = vertcat(*costs)
  ocp.model.cost_y_expr_e = vertcat(*costs[:-1])

  # Constraints on speed, acceleration and desired distance to
  # the obstacle, which is treated as a slack constraint so it
  # behaves like an asymmetrical cost.
  constraints = vertcat(v_ego,
                        (a_ego - a_min),
                        (a_max - a_ego),
                        ((x_obstacle - x_ego) - (3/4) * (desired_dist_comfort)) / (v_ego + 10.))
  ocp.model.con_h_expr = constraints

  x0 = np.zeros(X_DIM)
  ocp.constraints.x0 = x0
  ocp.parameter_values = np.array([-1.2, 1.2, 0.0, 0.0, T_FOLLOW])

  # We put all constraint cost weights to 0 and only set them at runtime
  cost_weights = np.zeros(CONSTR_DIM)
  ocp.cost.zl = cost_weights
  ocp.cost.Zl = cost_weights
  ocp.cost.Zu = cost_weights
  ocp.cost.zu = cost_weights

  ocp.constraints.lh = np.zeros(CONSTR_DIM)
  ocp.constraints.uh = 1e4*np.ones(CONSTR_DIM)
  ocp.constraints.idxsh = np.arange(CONSTR_DIM)

  # The HPIPM solver can give decent solutions even when it is stopped early
  # Which is critical for our purpose where compute time is strictly bounded
  # We use HPIPM in the SPEED_ABS mode, which ensures fastest runtime. This
  # does not cause issues since the problem is well bounded.
  ocp.solver_options.qp_solver = 'PARTIAL_CONDENSING_HPIPM'
  ocp.solver_options.hessian_approx = 'GAUSS_NEWTON'
  ocp.solver_options.integrator_type = 'ERK'
  ocp.solver_options.nlp_solver_type = ACADOS_SOLVER_TYPE
  ocp.solver_options.qp_solver_cond_N = 1

  # More iterations take too much time and less lead to inaccurate convergence in
  # some situations. Ideally we would run just 1 iteration to ensure fixed runtime.
  ocp.solver_options.qp_solver_iter_max = 10
  ocp.solver_options.qp_tol = 1e-3

  # set prediction horizon
  ocp.solver_options.tf = Tf
  ocp.solver_options.shooting_nodes = T_IDXS

  ocp.code_export_directory = EXPORT_DIR
  return ocp


class LongitudinalMpc:
  def __init__(self, e2e=False):
    self.e2e = e2e
    self.solver = AcadosOcpSolverCython(MODEL_NAME, ACADOS_SOLVER_TYPE, N)
    self.reset()
    self.source = SOURCES[2]

  def reset(self):
    # self.solver = AcadosOcpSolverCython(MODEL_NAME, ACADOS_SOLVER_TYPE, N)
    self.solver.reset()
    # self.solver.options_set('print_level', 2)
    self.v_solution = np.zeros(N+1)
    self.a_solution = np.zeros(N+1)
    self.prev_a = np.array(self.a_solution)
    self.j_solution = np.zeros(N)
    self.yref = np.zeros((N+1, COST_DIM))
    for i in range(N):
      self.solver.cost_set(i, "yref", self.yref[i])
    self.solver.cost_set(N, "yref", self.yref[N][:COST_E_DIM])
    self.x_sol = np.zeros((N+1, X_DIM))
    self.u_sol = np.zeros((N,1))
    self.params = np.zeros((N+1, PARAM_DIM))
    self.param_tr = T_FOLLOW
    for i in range(N+1):
      self.solver.set(i, 'x', np.zeros(X_DIM))
    self.last_cloudlog_t = 0
    self.status = False
    self.crash_cnt = 0.0
    self.solution_status = 0
    # timers
    self.solve_time = 0.0
    self.time_qp_solution = 0.0
    self.time_linearization = 0.0
    self.time_integrator = 0.0
    self.x0 = np.zeros(X_DIM)
    self.set_weights()

  def set_weights(self, prev_accel_constraint=True):
    if self.e2e:
      self.set_weights_for_xva_policy()
      self.params[:,0] = -10.
      self.params[:,1] = 10.
      self.params[:,2] = 1e5
    else:
      self.set_weights_for_lead_policy(prev_accel_constraint)

  def set_weights_for_lead_policy(self, prev_accel_constraint=True):
    a_change_cost = A_CHANGE_COST if prev_accel_constraint else 0
    W = np.asfortranarray(np.diag([X_EGO_OBSTACLE_COST, X_EGO_COST, V_EGO_COST, A_EGO_COST, a_change_cost, J_EGO_COST]))
    for i in range(N):
      # reduce the cost on (a-a_prev) later in the horizon.
      W[4,4] = a_change_cost * np.interp(T_IDXS[i], [0.0, 1.0, 2.0], [1.0, 1.0, 0.0])
      self.solver.cost_set(i, 'W', W)
    # Setting the slice without the copy make the array not contiguous,
    # causing issues with the C interface.
    self.solver.cost_set(N, 'W', np.copy(W[:COST_E_DIM, :COST_E_DIM]))

    # Set L2 slack cost on lower bound constraints
    Zl = np.array([LIMIT_COST, LIMIT_COST, LIMIT_COST, DANGER_ZONE_COST])
    for i in range(N):
      self.solver.cost_set(i, 'Zl', Zl)

  def set_weights_for_xva_policy(self):
    W = np.asfortranarray(np.diag([0., 10., 1., 10., 0.0, 1.]))
    for i in range(N):
      self.solver.cost_set(i, 'W', W)
    # Setting the slice without the copy make the array not contiguous,
    # causing issues with the C interface.
    self.solver.cost_set(N, 'W', np.copy(W[:COST_E_DIM, :COST_E_DIM]))

    # Set L2 slack cost on lower bound constraints
    Zl = np.array([LIMIT_COST, LIMIT_COST, LIMIT_COST, 0.0])
    for i in range(N):
      self.solver.cost_set(i, 'Zl', Zl)

  def set_cur_state(self, v, a):
    v_prev = self.x0[1]
    self.x0[1] = v
    self.x0[2] = a
    if abs(v_prev - v) > 2.: # probably only helps if v < v_prev
      for i in range(0, N+1):
        self.solver.set(i, 'x', self.x0)

  @staticmethod
  def extrapolate_lead(x_lead, v_lead, a_lead, a_lead_tau):
    a_lead_traj = a_lead * np.exp(-a_lead_tau * (T_IDXS**2)/2.)
    v_lead_traj = np.clip(v_lead + np.cumsum(T_DIFFS * a_lead_traj), 0.0, 1e8)
    x_lead_traj = x_lead + np.cumsum(T_DIFFS * v_lead_traj)
    lead_xv = np.column_stack((x_lead_traj, v_lead_traj))
    return lead_xv

  def process_lead(self, lead):
    v_ego = self.x0[1]
    if lead is not None and lead.status:
      x_lead = lead.dRel if lead.radar else max(lead.dRel - DIFF_RADAR_VISION, 0.)
      v_lead = lead.vLead
      a_lead = lead.aLeadK
      a_lead_tau = lead.aLeadTau
    else:
      # Fake a fast lead car, so mpc can keep running in the same mode
      x_lead = 50.0
      v_lead = v_ego + 10.0
      a_lead = 0.0
      a_lead_tau = _LEAD_ACCEL_TAU

    # MPC will not converge if immediate crash is expected
    # Clip lead distance to what is still possible to brake for
    min_x_lead = ((v_ego + v_lead)/2) * (v_ego - v_lead) / (-MIN_ACCEL * 2)
    x_lead = clip(x_lead, min_x_lead, 1e8)
    v_lead = clip(v_lead, 0.0, 1e8)
    a_lead = clip(a_lead, -10., 5.)
    lead_xv = self.extrapolate_lead(x_lead, v_lead, a_lead, a_lead_tau)
    return lead_xv

  def set_accel_limits(self, min_a, max_a):
    self.cruise_min_a = min_a
    self.cruise_max_a = max_a

  def update(self, carstate, radarstate, v_cruise):
    v_ego = self.x0[1]
    self.status = radarstate.leadOne.status or radarstate.leadTwo.status

    lead_xv_0 = self.process_lead(radarstate.leadOne)
    lead_xv_1 = self.process_lead(radarstate.leadTwo)

    # set accel limits in params
    self.params[:,0] = interp(float(self.status), [0.0, 1.0], [self.cruise_min_a, MIN_ACCEL])
    self.params[:,1] = self.cruise_max_a

    # neokii
    # cruise_gap = int(clip(carstate.cruiseGap, 1., 4.))
    # if cruise_gap == AUTO_TR_CRUISE_GAP:
    tr = interp(carstate.vEgo, AUTO_TR_BP, AUTO_TR_V)
    # else:
    #   tr = interp(float(cruise_gap), CRUISE_GAP_BP, CRUISE_GAP_V)

    self.param_tr = tr

    # To estimate a safe distance from a moving lead, we calculate how much stopping
    # distance that lead needs as a minimum. We can add that to the current distance
    # and then treat that as a stopped car/obstacle at this new distance.
    lead_0_obstacle = lead_xv_0[:,0] + get_stopped_equivalence_factor(lead_xv_0[:,1])
    lead_1_obstacle = lead_xv_1[:,0] + get_stopped_equivalence_factor(lead_xv_1[:,1])

    # Fake an obstacle for cruise, this ensures smooth acceleration to set speed
    # when the leads are no factor.
    v_lower = v_ego + (T_IDXS * self.cruise_min_a * 1.05)
    v_upper = v_ego + (T_IDXS * self.cruise_max_a * 1.05)
    v_cruise_clipped = np.clip(v_cruise * np.ones(N+1),
                               v_lower,
                               v_upper)
    cruise_obstacle = np.cumsum(T_DIFFS * v_cruise_clipped) + get_safe_obstacle_distance(v_cruise_clipped, tr)

    x_obstacles = np.column_stack([lead_0_obstacle, lead_1_obstacle, cruise_obstacle])
    self.source = SOURCES[np.argmin(x_obstacles[0])]
    self.params[:,2] = np.min(x_obstacles, axis=1)
    self.params[:,3] = np.copy(self.prev_a)

    self.params[:,4] = self.param_tr

    self.run()
    if (np.any(lead_xv_0[:,0] - self.x_sol[:,0] < CRASH_DISTANCE) and
            radarstate.leadOne.modelProb > 0.9):
      self.crash_cnt += 1
    else:
      self.crash_cnt = 0

  def update_with_xva(self, x, v, a):
    # v, and a are in local frame, but x is wrt the x[0] position
    # In >90degree turns, x goes to 0 (and may even be -ve)
    # So, we use integral(v) + x[0] to obtain the forward-distance
    xforward = ((v[1:] + v[:-1]) / 2) * (T_IDXS[1:] - T_IDXS[:-1])
    x = np.cumsum(np.insert(xforward, 0, x[0]))
    self.yref[:,1] = x
    self.yref[:,2] = v
    self.yref[:,3] = a
    for i in range(N):
      self.solver.cost_set(i, "yref", self.yref[i])
    self.solver.cost_set(N, "yref", self.yref[N][:COST_E_DIM])
    self.params[:,3] = np.copy(self.prev_a)
    self.params[:,4] = self.param_tr
    self.run()

  def run(self):
    # t0 = sec_since_boot()
    # reset = 0
    for i in range(N+1):
      self.solver.set(i, 'p', self.params[i])
    self.solver.constraints_set(0, "lbx", self.x0)
    self.solver.constraints_set(0, "ubx", self.x0)

    self.solution_status = self.solver.solve()
    self.solve_time = float(self.solver.get_stats('time_tot')[0])
    self.time_qp_solution = float(self.solver.get_stats('time_qp')[0])
    self.time_linearization = float(self.solver.get_stats('time_lin')[0])
    self.time_integrator = float(self.solver.get_stats('time_sim')[0])

    # qp_iter = self.solver.get_stats('statistics')[-1][-1] # SQP_RTI specific
    # print(f"long_mpc timings: tot {self.solve_time:.2e}, qp {self.time_qp_solution:.2e}, lin {self.time_linearization:.2e}, integrator {self.time_integrator:.2e}, qp_iter {qp_iter}")
    # res = self.solver.get_residuals()
    # print(f"long_mpc residuals: {res[0]:.2e}, {res[1]:.2e}, {res[2]:.2e}, {res[3]:.2e}")
    # self.solver.print_statistics()

    for i in range(N+1):
      self.x_sol[i] = self.solver.get(i, 'x')
    for i in range(N):
      self.u_sol[i] = self.solver.get(i, 'u')

    self.v_solution = self.x_sol[:,1]
    self.a_solution = self.x_sol[:,2]
    self.j_solution = self.u_sol[:,0]

    self.prev_a = np.interp(T_IDXS + 0.05, T_IDXS, self.a_solution)

    t = sec_since_boot()
    if self.solution_status != 0:
      if t > self.last_cloudlog_t + 5.0:
        self.last_cloudlog_t = t
        cloudlog.warning(f"Long mpc reset, solution_status: {self.solution_status}")
      self.reset()
      # reset = 1
    # print(f"long_mpc timings: total internal {self.solve_time:.2e}, external: {(sec_since_boot() - t0):.2e} qp {self.time_qp_solution:.2e}, lin {self.time_linearization:.2e} qp_iter {qp_iter}, reset {reset}")


if __name__ == "__main__":
  ocp = gen_long_ocp()
  AcadosOcpSolver.generate(ocp, json_file=JSON_FILE)
  # AcadosOcpSolver.build(ocp.code_export_directory, with_cython=True)<|MERGE_RESOLUTION|>--- conflicted
+++ resolved
@@ -45,13 +45,8 @@
 CRUISE_GAP_BP = [1., 2., 3., 4.]
 CRUISE_GAP_V = [1.1, 1.3, 1.58, 2.10]
 
-<<<<<<< HEAD
 AUTO_TR_BP = [0., 30.*CV.KPH_TO_MS,50.*CV.KPH_TO_MS, 70.*CV.KPH_TO_MS, 110.*CV.KPH_TO_MS]
-AUTO_TR_V = [1.1, 1.175,1.225, 1.27, 1.45]
-=======
-AUTO_TR_BP = [0., 30.*CV.KPH_TO_MS, 70.*CV.KPH_TO_MS, 110.*CV.KPH_TO_MS]
-AUTO_TR_V = [1.0, 1.2, 1.33, 1.45]
->>>>>>> 12d5def0
+AUTO_TR_V = [1.08, 1.175,1.225, 1.27, 1.45]
 
 AUTO_TR_CRUISE_GAP = 4
 DIFF_RADAR_VISION = 1.5
