--- conflicted
+++ resolved
@@ -147,15 +147,12 @@
   if (QUIState::ui_state.scene.started && QUIState::ui_state.scene.one_pedal_touch_rect.ptInRect(e->x(), e->y())){
     Params().putBool("OnePedalModeEngageOnGas", !Params().getBool("OnePedalModeEngageOnGas"));
     return;
-<<<<<<< HEAD
-=======
   }
   
   // accel_mode button
   if (QUIState::ui_state.scene.started && QUIState::ui_state.scene.accel_mode_touch_rect.ptInRect(e->x(), e->y())){
     Params().put("AccelMode", std::to_string((std::stoi(Params().get("AccelMode")) + 1) % 4).c_str(), 1);
     return;
->>>>>>> 9e42197b
   }
 
   // Handle sidebar collapsing
